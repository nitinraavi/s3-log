package s3_log

import (
	"bytes"
	"context"
	"crypto/sha256"
	"encoding/binary"
	"fmt"
	"io"
	"sync"

	"github.com/aws/aws-sdk-go-v2/aws"
	"github.com/aws/aws-sdk-go-v2/service/s3"
)

type S3WAL struct {
	client     *s3.Client
	bucketName string
	prefix     uint64
	length     uint64
	prefixLen  uint64
	mu         sync.Mutex
}

func NewS3WAL(client *s3.Client, bucketName string, prefix, prefixLen uint64) *S3WAL {
	return &S3WAL{
		client:     client,
		bucketName: bucketName,
		prefix:     prefix,
		prefixLen:  prefixLen,
		length:     0,
	}
}

<<<<<<< HEAD
func (w *S3WAL) getObjectKey(offset uint64) string {
	prefix := (offset - 1) / w.prefixLen                      // Calculate the prefix based on 64 records per group
	groupOffset := w.prefixLen - ((offset - 1) % w.prefixLen) // Reverse numbering: starts at 64 and ends at 1
	w.prefix = prefix
	return fmt.Sprintf("record/%03d/%010d.data", prefix, groupOffset)
}
func (w *S3WAL) getOffsetFromKey(key string) (uint64, error) {
	// Extract the prefix and groupOffset from the key
	var prefix, groupOffset uint64
	_, err := fmt.Sscanf(key, "record/%03d/%010d.data", &prefix, &groupOffset)
=======
// func (w *S3WAL) getObjectKey(offset uint64) string {
// 	fmt.Println(w.prefix + "/" + fmt.Sprintf("%020d", offset))
// 	return w.prefix + "/" + fmt.Sprintf("%020d", offset)

// }

func (w *S3WAL) getObjectKey(offset uint64) (string, uint64) {
	prefix_num := (offset - 1) / 64         // Calculate the prefix based on 64 records per group
	groupOffset := 64 - ((offset - 1) % 64) // Reverse numbering: starts at 64 and ends at 1
	fmt.Printf("/record/%03d/%010d.data", prefix_num, groupOffset)
	// w.prefix = prefix_num
	return fmt.Sprintf("/record/%03d/%010d.data", prefix_num, groupOffset), groupOffset

}

// func (w *S3WAL) getOffsetFromKey(key string) (uint64, error) {
// 	// skip the `w.prefix` and "/"
// 	numStr := key[len(w.prefix)+1:]
// 	return strconv.ParseUint(numStr, 10, 64)
// }

func (w *S3WAL) getOffsetFromKey(key string) (uint64, error) {
	// Extract the prefix and groupOffset from the key
	var prefix, groupOffset uint64
	_, err := fmt.Sscanf(key, "/record/%03d/%010d.data", &prefix, &groupOffset)
>>>>>>> a3511d3a
	if err != nil {
		return 0, fmt.Errorf("invalid key format: %s", key)
	}

	// Calculate the offset using the reverse numbering logic
<<<<<<< HEAD
	offset := (prefix * w.prefixLen) + (w.prefixLen - groupOffset + 1)
=======
	offset := (prefix * 64) + (64 - groupOffset + 1)
>>>>>>> a3511d3a
	return offset, nil
}

func calculateChecksum(buf *bytes.Buffer) [32]byte {
	return sha256.Sum256(buf.Bytes())
}

func validateChecksum(data []byte) bool {
	var storedChecksum [32]byte
	copy(storedChecksum[:], data[len(data)-32:])
	recordData := data[:len(data)-32]
	return storedChecksum == calculateChecksum(bytes.NewBuffer(recordData))
}

func prepareBody(offset uint64, data []byte) ([]byte, error) {
	// 8 bytes for offset, len(data) bytes for data, 32 bytes for checksum
	bufferLen := 8 + len(data) + 32
	buf := bytes.NewBuffer(make([]byte, 0, bufferLen))
	if err := binary.Write(buf, binary.BigEndian, offset); err != nil {
		return nil, err
	}
	if _, err := buf.Write(data); err != nil {
		return nil, err
	}
	checksum := calculateChecksum(buf)
	_, err := buf.Write(checksum[:])
	return buf.Bytes(), err
}

func (w *S3WAL) Append(ctx context.Context, data []byte) (uint64, error) {
	w.mu.Lock() // Acquire the lock
	defer w.mu.Unlock()
	nextOffset := w.length + 1

	// Detect prefix change
	newPrefix := (nextOffset - 1) / w.prefixLen
	if newPrefix != w.prefix || w.length == 0 {
		// Write checkpoint for the new prefix
		checkpointKey := fmt.Sprintf("checkpoint/%03d.data", newPrefix)

		// Create checkpoint data
		checkpointData := []byte(fmt.Sprintf("Checkpoint for group %03d", newPrefix))

		checkpointInput := &s3.PutObjectInput{
			Bucket: aws.String(w.bucketName),
			Key:    aws.String(checkpointKey),
			Body:   bytes.NewReader(checkpointData),
		}
		if _, err := w.client.PutObject(ctx, checkpointInput); err != nil {
			return 0, fmt.Errorf("failed to write checkpoint to S3: %w", err)
		}
	}

	buf, err := prepareBody(nextOffset, data)
	if err != nil {
		return 0, fmt.Errorf("failed to prepare object body: %w", err)
	}
<<<<<<< HEAD
=======
	println("before %d", w.prefix)
	key, _ := w.getObjectKey(nextOffset)
	println("after %d", w.prefix)
>>>>>>> a3511d3a
	input := &s3.PutObjectInput{
		Bucket:      aws.String(w.bucketName),
		Key:         aws.String(key),
		Body:        bytes.NewReader(buf),
		IfNoneMatch: aws.String("*"),
	}

	if _, err = w.client.PutObject(ctx, input); err != nil {
		return 0, fmt.Errorf("failed to put object to S3: %w", err)
	}

	//  Check if we should write a checkpoint (when groupOffset resets to 64)
	// if w.prefix != 0 {
	// 	fmt.Printf("Persisted prefix: %d\n", w.prefix) // Access the persisted prefix
	// 	// This means we are starting a new group
	// 	checkpointKey := fmt.Sprintf("/checkpoint/%03d.data", w.prefix)

	// 	// Create the checkpoint data
	// 	checkpointData := []byte(fmt.Sprintf("Checkpoint for group %03d", w.prefix))

	// 	checkpointInput := &s3.PutObjectInput{
	// 		Bucket: aws.String(w.bucketName),
	// 		Key:    aws.String(checkpointKey),
	// 		Body:   bytes.NewReader(checkpointData),
	// 	}

	// 	if _, err = w.client.PutObject(ctx, checkpointInput); err != nil {
	// 		return 0, fmt.Errorf("failed to write checkpoint to S3: %w", err)
	// 	}
	// }
	w.length = nextOffset
	return nextOffset, nil
}

func (w *S3WAL) Read(ctx context.Context, offset uint64) (Record, error) {
	key, _ := w.getObjectKey(offset)
	input := &s3.GetObjectInput{
		Bucket: aws.String(w.bucketName),
		Key:    aws.String(key),
	}

	result, err := w.client.GetObject(ctx, input)
	if err != nil {
		return Record{}, fmt.Errorf("failed to get object from S3: %w", err)
	}
	defer result.Body.Close()

	data, err := io.ReadAll(result.Body)
	if err != nil {
		return Record{}, fmt.Errorf("failed to read object body: %w", err)
	}
	if len(data) < 40 {
		return Record{}, fmt.Errorf("invalid record: data too short")
	}

	var storedOffset uint64
	if err = binary.Read(bytes.NewReader(data[:8]), binary.BigEndian, &storedOffset); err != nil {
		return Record{}, err
	}
	if storedOffset != offset {
		return Record{}, fmt.Errorf("offset mismatch: expected %d, got %d", offset, storedOffset)
	}
	if !validateChecksum(data) {
		return Record{}, fmt.Errorf("checksum mismatch")
	}
	return Record{
		Offset: storedOffset,
		Data:   data[8 : len(data)-32],
	}, nil
}

func (w *S3WAL) LastRecord(ctx context.Context) (Record, error) {
	var maxPrefix int
	var maxOffset uint64
	input := &s3.ListObjectsV2Input{
		Bucket: aws.String(w.bucketName),
		Prefix: aws.String("checkpoint/"),
	}
	paginator := s3.NewListObjectsV2Paginator(w.client, input)
	for paginator.HasMorePages() {
		output, err := paginator.NextPage(ctx)
		if err != nil {
			return Record{}, fmt.Errorf("failed to list checkpoints: %w", err)
		}
		for _, obj := range output.Contents {
			key := *obj.Key
			var prefix int
			_, err := fmt.Sscanf(key, "checkpoint/%03d.data", &prefix)
			if err != nil {
				continue // Ignore invalid keys
			}
			if prefix > maxPrefix {
				maxPrefix = prefix
			}
		}
	}
	if maxPrefix == 0 {
		return Record{}, fmt.Errorf("no valid checkpoints found")
	}

	// Find the highest offset in /record/maxPrefix/
	prefixString := fmt.Sprintf("record/%03d/", maxPrefix)
	input = &s3.ListObjectsV2Input{
		Bucket: aws.String(w.bucketName),
		Prefix: aws.String(prefixString),
	}
	paginator = s3.NewListObjectsV2Paginator(w.client, input)
	for paginator.HasMorePages() {
		output, err := paginator.NextPage(ctx)
		if err != nil {
			return Record{}, fmt.Errorf("failed to list records: %w", err)
		}
		for _, obj := range output.Contents {
			offset, err := w.getOffsetFromKey(*obj.Key)
			if err != nil {
				continue
			}
			if offset > maxOffset {
				maxOffset = offset
			}
		}
	}
	if maxOffset == 0 {
		return Record{}, fmt.Errorf("no records found in last checkpoint")
	}
	// Restore WAL state
	w.length = maxOffset
	// Read and return the last record
	return w.Read(ctx, maxOffset)
}<|MERGE_RESOLUTION|>--- conflicted
+++ resolved
@@ -31,8 +31,6 @@
 		length:     0,
 	}
 }
-
-<<<<<<< HEAD
 func (w *S3WAL) getObjectKey(offset uint64) string {
 	prefix := (offset - 1) / w.prefixLen                      // Calculate the prefix based on 64 records per group
 	groupOffset := w.prefixLen - ((offset - 1) % w.prefixLen) // Reverse numbering: starts at 64 and ends at 1
@@ -43,43 +41,11 @@
 	// Extract the prefix and groupOffset from the key
 	var prefix, groupOffset uint64
 	_, err := fmt.Sscanf(key, "record/%03d/%010d.data", &prefix, &groupOffset)
-=======
-// func (w *S3WAL) getObjectKey(offset uint64) string {
-// 	fmt.Println(w.prefix + "/" + fmt.Sprintf("%020d", offset))
-// 	return w.prefix + "/" + fmt.Sprintf("%020d", offset)
-
-// }
-
-func (w *S3WAL) getObjectKey(offset uint64) (string, uint64) {
-	prefix_num := (offset - 1) / 64         // Calculate the prefix based on 64 records per group
-	groupOffset := 64 - ((offset - 1) % 64) // Reverse numbering: starts at 64 and ends at 1
-	fmt.Printf("/record/%03d/%010d.data", prefix_num, groupOffset)
-	// w.prefix = prefix_num
-	return fmt.Sprintf("/record/%03d/%010d.data", prefix_num, groupOffset), groupOffset
-
-}
-
-// func (w *S3WAL) getOffsetFromKey(key string) (uint64, error) {
-// 	// skip the `w.prefix` and "/"
-// 	numStr := key[len(w.prefix)+1:]
-// 	return strconv.ParseUint(numStr, 10, 64)
-// }
-
-func (w *S3WAL) getOffsetFromKey(key string) (uint64, error) {
-	// Extract the prefix and groupOffset from the key
-	var prefix, groupOffset uint64
-	_, err := fmt.Sscanf(key, "/record/%03d/%010d.data", &prefix, &groupOffset)
->>>>>>> a3511d3a
 	if err != nil {
 		return 0, fmt.Errorf("invalid key format: %s", key)
 	}
-
 	// Calculate the offset using the reverse numbering logic
-<<<<<<< HEAD
 	offset := (prefix * w.prefixLen) + (w.prefixLen - groupOffset + 1)
-=======
-	offset := (prefix * 64) + (64 - groupOffset + 1)
->>>>>>> a3511d3a
 	return offset, nil
 }
 
@@ -137,12 +103,6 @@
 	if err != nil {
 		return 0, fmt.Errorf("failed to prepare object body: %w", err)
 	}
-<<<<<<< HEAD
-=======
-	println("before %d", w.prefix)
-	key, _ := w.getObjectKey(nextOffset)
-	println("after %d", w.prefix)
->>>>>>> a3511d3a
 	input := &s3.PutObjectInput{
 		Bucket:      aws.String(w.bucketName),
 		Key:         aws.String(key),
