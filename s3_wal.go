--- conflicted
+++ resolved
@@ -7,12 +7,7 @@
 	"encoding/binary"
 	"fmt"
 	"io"
-<<<<<<< HEAD
-=======
-	"strconv"
->>>>>>> ae7d45d4
 	"sync"
-
 	"github.com/aws/aws-sdk-go-v2/aws"
 	"github.com/aws/aws-sdk-go-v2/service/s3"
 )
@@ -22,10 +17,7 @@
 	bucketName string
 	prefix     uint64
 	length     uint64
-<<<<<<< HEAD
 	prefixLen  uint64
-=======
->>>>>>> ae7d45d4
 	mu         sync.Mutex
 }
 
